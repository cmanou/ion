import path from "path";
import url from "url";
import fs from "fs";
import { globSync } from "glob";
import crypto from "crypto";
import { execSync } from "child_process";
import pulumi from "@pulumi/pulumi";
import * as aws from "@pulumi/aws";
import { Distribution, DistributionDomainArgs } from "./distribution.js";
import { Function, FunctionArgs, FunctionNodeJSArgs } from "./function.js";
import { Duration, toSeconds } from "./util/duration.js";
import { DistributionInvalidation } from "./distribution-invalidation.js";

type CloudFrontFunctionConfig = { injections: string[] };
type EdgeFunctionConfig = { function: pulumi.Unwrap<FunctionArgs> };
type FunctionOriginConfig = {
  type: "function";
  function: pulumi.Unwrap<FunctionArgs>;
  injections?: string[];
  streaming?: boolean;
};
type ImageOptimizationFunctionOriginConfig = {
  type: "image-optimization-function";
  function: pulumi.Unwrap<FunctionArgs>;
};
type S3OriginConfig = {
  type: "s3";
  originPath?: string;
  copy: {
    from: string;
    to: string;
    cached: boolean;
    versionedSubDir?: string;
  }[];
};
type OriginGroupConfig = {
  type: "group";
  primaryOriginName: string;
  fallbackOriginName: string;
  fallbackStatusCodes: number[];
};

export type Plan = ReturnType<typeof validatePlan>;
export interface SsrDomainArgs extends DistributionDomainArgs {}
export interface SsrSiteFileOptions {
  files: string | string[];
  ignore?: string | string[];
  cacheControl?: string;
  contentType?: string;
}
export interface SsrSiteArgs {
  /**
   * Bind resources for the function
   *
   * @example
   * ```js
   * new Function(stack, "Function", {
   *   handler: "src/function.handler",
   *   bind: [STRIPE_KEY, bucket],
   * })
   * ```
   */
  // TODO implement bind
  //bind?: SSTConstruct[];
  /**
   * Path to the directory where the app is located.
   * @default "."
   */
  path?: pulumi.Input<string>;
  /**
   * Path relative to the app location where the type definitions are located.
   * @default "."
   */
  typesPath?: pulumi.Input<string>;
  /**
   * The command for building the website
   * @default `npm run build`
   * @example
   * ```js
   * buildCommand: "yarn build",
   * ```
   */
  buildCommand?: pulumi.Input<string>;
  /**
   * The customDomain for this website. SST supports domains that are hosted
   * either on [Route 53](https://aws.amazon.com/route53/) or externally.
   *
   * Note that you can also migrate externally hosted domains to Route 53 by
   * [following this guide](https://docs.aws.amazon.com/Route53/latest/DeveloperGuide/MigratingDNS.html).
   *
   * @example
   * ```js
   * customDomain: "domain.com",
   * ```
   *
   * ```js
   * customDomain: {
   *   domainName: "domain.com",
   *   redirects: ["www.domain.com"],
   *   hostedZone: "domain.com"
   * },
   * ```
   */
  customDomain?: pulumi.Input<string | SsrDomainArgs>;
  /**
   * Attaches the given list of permissions to the SSR function. Configuring this property is equivalent to calling `attachPermissions()` after the site is created.
   * @example
   * ```js
   * permissions: ["ses"]
   * ```
   */
  // TODO implement permissions
  //permissions?: pulumi.Input<Permissions>;
  /**
   * An object with the key being the environment variable name.
   *
   * @example
   * ```js
   * environment: {
   *   API_URL: api.url,
   *   USER_POOL_CLIENT: auth.cognitoUserPoolClient.userPoolClientId,
   * },
   * ```
   */
  environment?: pulumi.Input<Record<string, pulumi.Input<string>>>;
  /**
   * The number of server functions to keep warm. This option is only supported for the regional mode.
   * @default Server function is not kept warm
   */
  warm?: pulumi.Input<number>;
  // TODO implement `sst dev`
  //dev?: {
  //  /**
  //   * When running `sst dev`, site is not deployed. This is to ensure `sst dev` can start up quickly.
  //   * @default false
  //   * @example
  //   * ```js
  //   * dev: {
  //   *   deploy: true
  //   * }
  //   * ```
  //   */
  //  deploy?: boolean;
  //  /**
  //   * The local site URL when running `sst dev`.
  //   * @example
  //   * ```js
  //   * dev: {
  //   *   url: "http://localhost:3000"
  //   * }
  //   * ```
  //   */
  //  url?: string;
  //};
  assets?: pulumi.Input<{
    /**
     * Character encoding for text based assets uploaded to S3 (ex: html, css, js, etc.). If "none" is specified, no charset will be returned in header.
     * @default utf-8
     * @example
     * ```js
     * assets: {
     *   textEncoding: "iso-8859-1"
     * }
     * ```
     */
    textEncoding?: pulumi.Input<
      "utf-8" | "iso-8859-1" | "windows-1252" | "ascii" | "none"
    >;
    /**
     * The TTL for versioned files (ex: `main-1234.css`) in the CDN and browser cache. Ignored when `versionedFilesCacheHeader` is specified.
     * @default 1 year
     * @example
     * ```js
     * assets: {
     *   versionedFilesTTL: "30 days"
     * }
     * ```
     */
    versionedFilesTTL?: pulumi.Input<number | Duration>;
    /**
     * The header to use for versioned files (ex: `main-1234.css`) in the CDN cache. When specified, the `versionedFilesTTL` option is ignored.
     * @default public,max-age=31536000,immutable
     * @example
     * ```js
     * assets: {
     *   versionedFilesCacheHeader: "public,max-age=31536000,immutable"
     * }
     * ```
     */
    versionedFilesCacheHeader?: pulumi.Input<string>;
    /**
     * The TTL for non-versioned files (ex: `index.html`) in the CDN cache. Ignored when `nonVersionedFilesCacheHeader` is specified.
     * @default 1 day
     * @example
     * ```js
     * assets: {
     *   nonVersionedFilesTTL: "4 hours"
     * }
     * ```
     */
    nonVersionedFilesTTL?: pulumi.Input<number | Duration>;
    /**
     * The header to use for non-versioned files (ex: `index.html`) in the CDN cache. When specified, the `nonVersionedFilesTTL` option is ignored.
     * @default public,max-age=0,s-maxage=86400,stale-while-revalidate=8640
     * @example
     * ```js
     * assets: {
     *   nonVersionedFilesCacheHeader: "public,max-age=0,no-cache"
     * }
     * ```
     */
    nonVersionedFilesCacheHeader?: pulumi.Input<string>;
    /**
     * List of file options to specify cache control and content type for cached files. These file options are appended to the default file options so it's possible to override the default file options by specifying an overlapping file pattern.
     * @example
     * ```js
     * assets: {
     *   fileOptions: [
     *     {
     *       files: "**\/*.zip",
     *       cacheControl: "private,no-cache,no-store,must-revalidate",
     *       contentType: "application/zip",
     *     },
     *   ],
     * }
     * ```
     */
    fileOptions?: pulumi.Input<SsrSiteFileOptions[]>;
  }>;
  invalidation?: pulumi.Input<{
    /**
     * While deploying, SST waits for the CloudFront cache invalidation process to finish. This ensures that the new content will be served once the deploy command finishes. However, this process can sometimes take more than 5 mins. For non-prod environments it might make sense to pass in `false`. That'll skip waiting for the cache to invalidate and speed up the deploy process.
     * @default false
     * @example
     * ```js
     * invalidation: {
     *   wait: true,
     * }
     * ```
     */
    wait?: pulumi.Input<boolean>;
    /**
     * The paths to invalidate. There are three built-in options:
     * - "none" - No invalidation will be performed.
     * - "all" - All files will be invalidated when any file changes.
     * - "versioned" - Only versioned files will be invalidated when versioned files change.
     * Alternatively you can pass in an array of paths to invalidate.
     * @default "all"
     * @example
     * Disable invalidation:
     * ```js
     * invalidation: {
     *   paths: "none",
     * }
     * ```
     * Invalidate "index.html" and all files under the "products" route:
     * ```js
     * invalidation: {
     *   paths: ["/index.html", "/products/*"],
     * }
     * ```
     */
    paths?: pulumi.Input<"none" | "all" | "versioned" | string[]>;
  }>;
}

export function prepare(args: SsrSiteArgs) {
  const sitePath = normalizeSitePath();
  writeTypesFile();

  const doNotDeploy = pulumi.output(false);
  //const doNotDeploy = app.mode === "dev" && !dev?.deploy;
  return { sitePath, doNotDeploy };

  function normalizeSitePath() {
    return pulumi.all([args.path]).apply(([sitePath]) => {
      if (!sitePath) return ".";

      if (!fs.existsSync(sitePath)) {
        throw new Error(`No site found at "${path.resolve(sitePath)}"`);
      }
      return sitePath;
    });
  }

  function writeTypesFile() {
    return pulumi
      .all([sitePath, args.typesPath])
      .apply(([sitePath, typesPath]) => {
        const filePath = path.resolve(
          sitePath,
          typesPath || ".",
          "sst-env.d.ts",
        );

        // Do not override the types file if it already exists
        if (fs.existsSync(filePath)) return;

        const relPathToSstTypesFile = path.join(
          path.relative(path.dirname(filePath), app.paths.root),
          ".sst/types/index.ts",
        );
        fs.writeFileSync(
          filePath,
          `/// <reference path="${relPathToSstTypesFile}" />`,
        );
      });
  }
}
export function buildApp(
  name: string,
  args: SsrSiteArgs,
  sitePath: pulumi.Output<string>,
  buildCommand: pulumi.Output<string>,
) {
  const defaultCommand = "npm run build";

  return pulumi
    .all([sitePath, buildCommand, args.environment])
    .apply(([sitePath, buildCommand, environment]) => {
      const cmd = buildCommand || defaultCommand;

      if (cmd === defaultCommand) {
        // Ensure that the site has a build script defined
        if (!fs.existsSync(path.join(sitePath, "package.json"))) {
          throw new Error(`No package.json found at "${sitePath}".`);
        }
        const packageJson = JSON.parse(
          fs.readFileSync(path.join(sitePath, "package.json")).toString(),
        );
        if (!packageJson.scripts || !packageJson.scripts.build) {
          throw new Error(
            `No "build" script found within package.json in "${sitePath}".`,
          );
        }
      }

      // Run build
      console.debug(`Running "${cmd}" script`);
      // TODO revert
      try {
        execSync(cmd, {
          cwd: sitePath,
          stdio: "inherit",
          env: {
            SST: "1",
            ...process.env,
            ...environment,
          },
        });
      } catch (e) {
        throw new Error(`There was a problem building the "${name}" site.`);
      }

      return sitePath;
    });
}

export function createBucket(name: string) {
  const access = createCloudFrontOriginAccessIdentity();
  const bucket = createS3Bucket();
  return { access, bucket };

  function createCloudFrontOriginAccessIdentity() {
    return new aws.cloudfront.OriginAccessIdentity(
      `${name}-origin-access-identity`,
      {},
    );
  }

  function createS3Bucket() {
    // TODO add "enforceSSL: true"
    const bucket = new aws.s3.BucketV2(`${name}-bucket`, {
      forceDestroy: true,
    });
    new aws.s3.BucketPublicAccessBlock(`${name}-bucket-public-access-block`, {
      bucket: bucket.id,
      blockPublicAcls: true,
      blockPublicPolicy: true,
      ignorePublicAcls: true,
      restrictPublicBuckets: true,
    });
    // allow access from another account bucket policy
    const policyDocument = aws.iam.getPolicyDocumentOutput({
      statements: [
        {
          principals: [
            {
              type: "AWS",
              identifiers: [access.iamArn],
            },
          ],
          actions: ["s3:GetObject"],
          resources: [pulumi.interpolate`${bucket.arn}/*`],
        },
      ],
    });
    new aws.s3.BucketPolicy(`${name}-bucket-policy`, {
      bucket: bucket.id,
      policy: policyDocument.json,
    });
    return bucket;
  }
}

export function createServersAndDistribution(
  name: string,
  args: SsrSiteArgs,
  outputPath: pulumi.Output<string>,
  access: aws.cloudfront.OriginAccessIdentity,
  bucket: aws.s3.BucketV2,
  plan: pulumi.Input<Plan>,
) {
  return pulumi.all([outputPath, plan]).apply(([outputPath, plan]) => {
    const ssrFunctions: Function[] = [];
    let singletonCachePolicy: aws.cloudfront.CachePolicy;

    const uploadedObjects = uploadAssets();
    const cfFunctions = createCloudFrontFunctions();
    const edgeFunctions = createEdgeFunctions();
    const origins = buildOrigins();
    const originGroups = buildOriginGroups();
    const distribution = createCloudFrontDistribution();
    allowServerFunctionInvalidateDistribution();
    createDistributionInvalidation();
    createWarmer();

    return { distribution, ssrFunctions, edgeFunctions };

    function uploadAssets() {
      return pulumi.all([args.assets]).apply(([assets]) => {
        const uploadedObjects: aws.s3.BucketObject[] = [];

        // Define content headers
        const nonVersionedFilesTTL =
          typeof assets?.nonVersionedFilesTTL === "number"
            ? assets.nonVersionedFilesTTL
            : toSeconds(assets?.nonVersionedFilesTTL ?? "1 day");
        const staleWhileRevalidateTTL = Math.max(
          Math.floor(nonVersionedFilesTTL / 10),
          30,
        );
        const versionedFilesTTL =
          typeof assets?.versionedFilesTTL === "number"
            ? assets.versionedFilesTTL
            : toSeconds(assets?.versionedFilesTTL ?? "365 days");

        // Handle each S3 origin
        Object.values(plan.origins).forEach((origin) => {
          if (origin.type !== "s3") return;

          // Handle each copy source
          origin.copy.forEach(({ from, to, versionedSubDir }) => {
            // Build fileOptions
            const fileOptions: SsrSiteFileOptions[] = [
              // unversioned files
              {
                files: "**",
                ignore: versionedSubDir
                  ? path.posix.join(versionedSubDir, "**")
                  : undefined,
                cacheControl:
                  assets?.nonVersionedFilesCacheHeader ??
                  `public,max-age=0,s-maxage=${nonVersionedFilesTTL},stale-while-revalidate=${staleWhileRevalidateTTL}`,
              },
              // versioned files
              ...(versionedSubDir
                ? [
                    {
                      files: path.posix.join(versionedSubDir, "**"),
                      cacheControl:
                        assets?.versionedFilesCacheHeader ??
                        `public,max-age=${versionedFilesTTL},immutable`,
                    },
                  ]
                : []),
              ...(assets?.fileOptions ?? []),
            ];

            // Upload files based on fileOptions
            const filesUploaded: string[] = [];
            for (const fileOption of fileOptions.reverse()) {
              const files = globSync(fileOption.files, {
                cwd: path.resolve(outputPath, from),
                nodir: true,
                dot: true,
                ignore: fileOption.ignore,
              }).filter((file) => !filesUploaded.includes(file));

              for (const file of files) {
                uploadedObjects.push(
                  new aws.s3.BucketObject(`${name}-asset-${from}-${file}`, {
                    bucket: bucket.bucket,
                    source: new pulumi.asset.FileAsset(
                      path.resolve(outputPath, from, file)
                    ),
                    key: path.posix.join(to, file),
                    contentType: getContentType(file, "UTF-8"),
                    cacheControl: fileOption.cacheControl,
                  }),
                );
              }
              filesUploaded.push(...files);
            }
          });
        });

        return uploadedObjects;
      });
    }

    function createCloudFrontFunctions() {
      const functions: Record<string, aws.cloudfront.Function> = {};

      Object.entries(plan.cloudFrontFunctions ?? {}).forEach(
        ([fnName, { injections }]) => {
          functions[fnName] = new aws.cloudfront.Function(
            `${name}-cloudfront-function-${fnName}`,
            {
              runtime: "cloudfront-js-1.0",
              code: pulumi.all([injections]).apply(
                ([injections]) => `
function handler(event) {
  var request = event.request;
  ${injections.join("\n")}
  return request;
}`,
              ),
            },
          );
        },
      );
      return functions;
    }

    function createEdgeFunctions() {
      const functions: Record<string, Function> = {};

      Object.entries(plan.edgeFunctions ?? {}).forEach(
        ([fnName, { function: props }]) => {
          const fn = new Function(`${name}-edge-function-${fnName}`, {
            runtime: "nodejs18.x",
            timeout: 20,
            memorySize: 1024,
            ...props,
            nodejs: {
              format: "esm" as const,
              ...props.nodejs,
            },
            environment: pulumi
              .all([args.environment])
              .apply(([environment]) => ({
                ...environment,
                ...props.environment,
              })),
            publish: true,
            region: "us-east-1",
            policies: pulumi.all([props.policies]).apply(([policies]) => [
              {
                name: "s3",
                policy: bucket.arn.apply((arn) =>
                  aws.iam
                    .getPolicyDocument({
                      statements: [
                        {
                          actions: ["s3:*"],
                          resources: [arn],
                        },
                      ],
                    })
                    .then((doc) => doc.json),
                ),
              },
              ...(policies || []),
            ]),
          });

          functions[fnName] = fn;
        },
      );
      return functions;
    }

    function buildOrigins() {
      const origins: Record<
        string,
        aws.types.input.cloudfront.DistributionOrigin
      > = {};

      Object.entries(plan.origins ?? {}).forEach(([name, props]) => {
        switch (props.type) {
          case "s3":
            origins[name] = buildS3Origin(name, props);
            break;
          case "function":
            origins[name] = buildFunctionOrigin(name, props);
            break;
          case "image-optimization-function":
            origins[name] = buildImageOptimizationFunctionOrigin(name, props);
            break;
        }
      });

      return origins;
    }

    function buildOriginGroups() {
      const originGroups: Record<
        string,
        aws.types.input.cloudfront.DistributionOriginGroup
      > = {};

      Object.entries(plan.origins ?? {}).forEach(([name, props]) => {
        if (props.type === "group") {
          originGroups[name] = {
            originId: name,
            failoverCriteria: {
              statusCodes: props.fallbackStatusCodes,
            },
            members: [
              { originId: props.primaryOriginName },
              { originId: props.fallbackOriginName },
            ],
          };
        }
      });

      return originGroups;
    }

    function buildS3Origin(name: string, props: S3OriginConfig) {
      return {
        originId: name,
        domainName: bucket.bucketRegionalDomainName,
        originPath: "/" + (props.originPath ?? ""),
        s3OriginConfig: {
          originAccessIdentity: access.cloudfrontAccessIdentityPath,
        },
      };
    }

    function buildFunctionOrigin(fnName: string, props: FunctionOriginConfig) {
      const fn = new Function(`${name}-server-function-${fnName}`, {
        runtime: "nodejs18.x",
        timeout: 20,
        memorySize: 1024,
        ...props.function,
        nodejs: {
          format: "esm" as const,
          ...props.function.nodejs,
        },
        environment: pulumi.all([args.environment]).apply(([environment]) => ({
          ...environment,
          ...props.function.environment,
        })),
        streaming: props.streaming,
        injections: pulumi
          .all([props.injections])
          .apply(([injections]) => [
            ...(args.warm ? [useServerFunctionWarmingInjection()] : []),
            ...(injections || []),
          ]),
        policies: [
          {
            name: "s3",
            policy: bucket.arn.apply((arn) =>
              aws.iam
                .getPolicyDocument({
                  statements: [
                    {
                      actions: ["s3:*"],
                      resources: [arn],
                    },
                  ],
                })
                .then((doc) => doc.json),
            ),
          },
        ],
        url: true,
      });
      ssrFunctions.push(fn);

<<<<<<< HEAD
=======
      const url = new aws.lambda.FunctionUrl(
        `${name}-server-function-${fnName}-url`,
        {
          authorizationType: "NONE",
          functionName: fn.aws.function.name,
          invokeMode: props.streaming ? "RESPONSE_STREAM" : "BUFFERED",
        },
      );

>>>>>>> 5561f200
      return {
        originId: fnName,
        // TODO remove
        //domainName: fn.url.apply((url) => new URL(url).host),
        domainName: fn.url.apply((url) =>
          url!.apply((url) => new URL(url).host)
        ),
        customOriginConfig: {
          httpPort: 80,
          httpsPort: 443,
          originProtocolPolicy: "https-only",
          originReadTimeout: 20,
          originSslProtocols: ["TLSv1.2"],
        },
      };
    }

    function buildImageOptimizationFunctionOrigin(
      fnName: string,
      props: ImageOptimizationFunctionOriginConfig,
    ) {
      const fn = new Function(`${name}-image-function-${fnName}`, {
        // TODO implement function log retention
        //logRetention: RetentionDays.THREE_DAYS,
        timeout: 25,
        policies: [
          {
            name: "s3",
            policy: bucket.arn.apply((arn) =>
              aws.iam
                .getPolicyDocument({
                  statements: [
                    {
                      actions: ["s3:GetObject"],
                      resources: [`${arn}/*`],
                    },
                  ],
                })
                .then((doc) => doc.json),
            ),
          },
        ],
        ...props.function,
      });

      const url = new aws.lambda.FunctionUrl(
        `${name}-image-function-${fnName}-url`,
        {
          authorizationType: "NONE",
          functionName: fn.aws.function.name,
        },
      );

      return {
        originId: fnName,
        domainName: url.functionUrl.apply((url) => new URL(url).host),
        customOriginConfig: {
          httpPort: 80,
          httpsPort: 443,
          originProtocolPolicy: "https-only",
          originReadTimeout: 20,
          originSslProtocols: ["TLSv1.2"],
        },
      };
    }

    function buildBehavior(behavior: Plan["behaviors"][number]) {
      const edgeFunction = edgeFunctions[behavior.edgeFunction || ""];
      const cfFunction = cfFunctions[behavior.cfFunction || ""];

      if (behavior.cacheType === "static") {
        return {
          targetOriginId: behavior.origin,
          viewerProtocolPolicy: "redirect-to-https",
          allowedMethods: behavior.allowedMethods ?? ["GET", "HEAD", "OPTIONS"],
          cachedMethods: ["GET", "HEAD"],
          compress: true,
          // CloudFront's managed CachingOptimized policy
          cachePolicyId: "658327ea-f89d-4fab-a63d-7e88639e58f6",
          functionAssociations: cfFunction
            ? [
                {
                  eventType: "viewer-request",
                  functionArn: cfFunction.arn,
                },
              ]
            : [],
        };
      } else if (behavior.cacheType === "server") {
        return {
          targetOriginId: behavior.origin,
          viewerProtocolPolicy: "redirect-to-https",
          allowedMethods: behavior.allowedMethods ?? [
            "DELETE",
            "GET",
            "HEAD",
            "OPTIONS",
            "PATCH",
            "POST",
            "PUT",
          ],
          cachedMethods: ["GET", "HEAD"],
          compress: true,
          cachePolicyId: useServerBehaviorCachePolicy().id,
          // CloudFront's Managed-AllViewerExceptHostHeader policy
          originRequestPolicyId: "b689b0a8-53d0-40ab-baf2-68738e2966ac",
          functionAssociations: cfFunction
            ? [
                {
                  eventType: "viewer-request",
                  functionArn: cfFunction.arn,
                },
              ]
            : [],
          lambdaFunctionAssociations: edgeFunction
            ? [
                {
                  includeBody: true,
                  eventType: "origin-request",
                  lambdaArn: edgeFunction.aws.function.qualifiedArn,
                },
              ]
            : [],
        };
      }

      throw new Error(`Invalid behavior type in the "${name}" site.`);
    }

    function useServerBehaviorCachePolicy() {
      singletonCachePolicy =
        singletonCachePolicy ??
        new aws.cloudfront.CachePolicy(`${name}-server-cache-policy`, {
          comment: "SST server response cache policy",
          defaultTtl: 0,
          maxTtl: 365,
          minTtl: 0,
          parametersInCacheKeyAndForwardedToOrigin: {
            cookiesConfig: {
              cookieBehavior: "none",
            },
            headersConfig: {
              headerBehavior: "whitelist",
              headers: {
                items: plan.cachePolicyAllowedHeaders || [],
              },
            },
            queryStringsConfig: {
              queryStringBehavior: "all",
            },
            enableAcceptEncodingBrotli: true,
            enableAcceptEncodingGzip: true,
          },
        });
      return singletonCachePolicy;
    }

    function useServerFunctionWarmingInjection() {
      return `
if (event.type === "warmer") {
  return new Promise((resolve) => {
    setTimeout(() => {
      resolve({ serverId: "server-" + Math.random().toString(36).slice(2, 8) });
    }, event.delay);
  });
}`;
    }

    function createServerFunctionForDev() {
      //const role = new Role(self, `${name}-dev-server-role`, {
      //  assumedBy: new CompositePrincipal(
      //    new AccountPrincipal(app.account),
      //    new ServicePrincipal("lambda.amazonaws.com")
      //  ),
      //  maxSessionDuration: CdkDuration.hours(12),
      //});
      //return new SsrFunction(self, `${name}-dev-server-function`, {
      //  description: "Server handler placeholder",
      //  bundle: path.join(__dirname, "../support/ssr-site-function-stub"),
      //  handler: "index.handler",
      //  runtime,
      //  memorySize,
      //  timeout,
      //  role,
      //  bind,
      //  environment,
      //  permissions,
      //  // note: do not need to set vpc and layers settings b/c this function is not being used
      //});
    }

    function createCloudFrontDistribution() {
      return new Distribution(
        `${name}-distribution`,
        {
          customDomain: args.customDomain,
          origins: Object.values(origins),
          originGroups: Object.values(originGroups),
          defaultRootObject: "",
          defaultCacheBehavior: buildBehavior(
            plan.behaviors.find((behavior) => !behavior.pattern)!,
          ),
          orderedCacheBehaviors: plan.behaviors
            .filter((behavior) => behavior.pattern)
            .map((behavior) => ({
              pathPattern: behavior.pattern!,
              ...buildBehavior(behavior),
            })),
          customErrorResponses: [
            {
              errorCode: 404,
              responseCode: 200,
              responsePagePath: "/404.html",
            },
          ],
          enabled: true,
          restrictions: {
            geoRestriction: {
              restrictionType: "none",
            },
          },
          waitForDeployment: false,
        },
        // create distribution after s3 upload finishes
        { dependsOn: uploadedObjects },
      );
    }

    function allowServerFunctionInvalidateDistribution() {
      const policy = new aws.iam.Policy(`${name}-invalidation-policy`, {
        policy: pulumi.interpolate`{
            "Version": "2012-10-17",
            "Statement": [
              {
                "Action": "cloudfront:CreateInvalidation",
                "Effect": "Allow",
                "Resource": "${distribution.aws.distribution.arn}"
              }
            ]
          }`,
      });

      for (const fn of [...ssrFunctions, ...Object.values(edgeFunctions)]) {
        fn.aws.function.name.apply((functionName) => {
          new aws.iam.RolePolicyAttachment(
            `${name}-invalidation-policy-attachment-${functionName}`,
            {
              policyArn: policy.arn,
              role: fn.aws.role.name,
            },
          );
        });
      }
    }

    function createWarmer() {
      // note: Currently all sites have a single server function. When we add
      //       support for multiple server functions (ie. route splitting), we
      //       need to handle warming multiple functions.
      if (!args.warm) return;

      if (args.warm && plan.edge) {
        throw new Error(
          `In the "${name}" Site, warming is currently supported only for the regional mode.`,
        );
      }

      if (ssrFunctions.length === 0) return;

      // Create warmer function
      const warmer = new Function(`${name}-warmer-function`, {
        description: `${name} warmer`,
        bundle: path.join(__dirname, "../support/ssr-warmer"),
        runtime: "nodejs20.x",
        handler: "index.handler",
        timeout: 900,
        memorySize: 128,
        environment: {
          // TODO - SST design: output: how to reference the function inside Function
          //   looks weird to acces `function.function.name`
          FUNCTION_NAME: ssrFunctions[0].aws.function.name,
          CONCURRENCY: pulumi
            .all([args.warm])
            .apply(([warm]) => warm.toString()),
        },
        policies: [
          {
            name: "invoke-server",
            policy: ssrFunctions[0].aws.function.arn.apply((arn) =>
              aws.iam
                .getPolicyDocument({
                  statements: [
                    {
                      actions: ["lambda:InvokeFunction"],
                      resources: [arn],
                    },
                  ],
                })
                .then((doc) => doc.json),
            ),
          },
        ],
      });

      // Create cron job
      const schedule = new aws.cloudwatch.EventRule(`${name}-warmer-rule`, {
        description: `${name} warmer`,
        scheduleExpression: "rate(5 minutes)",
      });
      new aws.cloudwatch.EventTarget(`${name}-warmer-target`, {
        rule: schedule.name,
        arn: warmer.aws.function.arn,
        retryPolicy: {
          maximumRetryAttempts: 0,
        },
      });

      // Prewarm on deploy
      new aws.lambda.Invocation(`${name}-warmer-invoke`, {
        functionName: warmer.aws.function.name,
        triggers: {
          version: Date.now().toString(),
        },
        input: JSON.stringify({}),
      });
    }

    function createDistributionInvalidation() {
      pulumi
        .all([outputPath, args.invalidation])
        .apply(([outputPath, invalidation]) => {
          // We will generate a hash based on the contents of the S3 files with cache enabled.
          // This will be used to determine if we need to invalidate our CloudFront cache.
          const s3Origin = Object.values(plan.origins).find(
            (origin) => origin.type === "s3",
          );
          if (s3Origin?.type !== "s3") return;
          const cachedS3Files = s3Origin.copy.filter((file) => file.cached);
          if (cachedS3Files.length === 0) return;

          // Build invalidation paths
          const invalidationPaths: string[] = [];
          if (invalidation?.paths === "none") {
          } else if (
            invalidation?.paths === "all" ||
            invalidation?.paths === undefined
          ) {
            invalidationPaths.push("/*");
          } else if (invalidation?.paths === "versioned") {
            cachedS3Files.forEach((item) => {
              if (!item.versionedSubDir) return;
              invalidationPaths.push(
                path.posix.join("/", item.to, item.versionedSubDir, "*"),
              );
            });
          } else {
            invalidationPaths.push(...(invalidation?.paths || []));
          }
          if (invalidationPaths.length === 0) return;

          // Build build ID
          let invalidationBuildId: string;
          if (plan.buildId) {
            invalidationBuildId = plan.buildId;
          } else {
            const hash = crypto.createHash("md5");

            cachedS3Files.forEach((item) => {
              // The below options are needed to support following symlinks when building zip files:
              // - nodir: This will prevent symlinks themselves from being copied into the zip.
              // - follow: This will follow symlinks and copy the files within.

              // For versioned files, use file path for digest since file version in name should change on content change
              if (item.versionedSubDir) {
                globSync("**", {
                  dot: true,
                  nodir: true,
                  follow: true,
                  cwd: path.resolve(
                    outputPath,
                    item.from,
                    item.versionedSubDir,
                  ),
                }).forEach((filePath) => hash.update(filePath));
              }

              // For non-versioned files, use file content for digest
              if (invalidation?.paths !== "versioned") {
                globSync("**", {
                  ignore: item.versionedSubDir
                    ? [path.posix.join(item.versionedSubDir, "**")]
                    : undefined,
                  dot: true,
                  nodir: true,
                  follow: true,
                  cwd: path.resolve(outputPath, item.from),
                }).forEach((filePath) =>
                  hash.update(
                    fs.readFileSync(
                      path.resolve(outputPath, item.from, filePath),
                    ),
                  ),
                );
              }
            });
            invalidationBuildId = hash.digest("hex");
            console.debug(`Generated build ID ${invalidationBuildId}`);
          }

          new DistributionInvalidation(`${name}-invalidation`, {
            distributionId: distribution.aws.distribution.id,
            paths: invalidationPaths,
            wait: true,
            version: invalidationBuildId,
          });
        });
    }

    function getContentType(filename: string, textEncoding: string) {
      const ext = filename.endsWith(".well-known/site-association-json")
        ? ".json"
        : path.extname(filename);

      const extensions = {
        [".txt"]: { mime: "text/plain", isText: true },
        [".htm"]: { mime: "text/html", isText: true },
        [".html"]: { mime: "text/html", isText: true },
        [".xhtml"]: { mime: "application/xhtml+xml", isText: true },
        [".css"]: { mime: "text/css", isText: true },
        [".js"]: { mime: "text/javascript", isText: true },
        [".mjs"]: { mime: "text/javascript", isText: true },
        [".apng"]: { mime: "image/apng", isText: false },
        [".avif"]: { mime: "image/avif", isText: false },
        [".gif"]: { mime: "image/gif", isText: false },
        [".jpeg"]: { mime: "image/jpeg", isText: false },
        [".jpg"]: { mime: "image/jpeg", isText: false },
        [".png"]: { mime: "image/png", isText: false },
        [".svg"]: { mime: "image/svg+xml", isText: true },
        [".bmp"]: { mime: "image/bmp", isText: false },
        [".tiff"]: { mime: "image/tiff", isText: false },
        [".webp"]: { mime: "image/webp", isText: false },
        [".ico"]: { mime: "image/vnd.microsoft.icon", isText: false },
        [".eot"]: { mime: "application/vnd.ms-fontobject", isText: false },
        [".ttf"]: { mime: "font/ttf", isText: false },
        [".otf"]: { mime: "font/otf", isText: false },
        [".woff"]: { mime: "font/woff", isText: false },
        [".woff2"]: { mime: "font/woff2", isText: false },
        [".json"]: { mime: "application/json", isText: true },
        [".jsonld"]: { mime: "application/ld+json", isText: true },
        [".xml"]: { mime: "application/xml", isText: true },
        [".pdf"]: { mime: "application/pdf", isText: false },
        [".zip"]: { mime: "application/zip", isText: false },
        [".wasm"]: { mime: "application/wasm", isText: false },
      };
      const extensionData = extensions[ext as keyof typeof extensions];
      const mime = extensionData?.mime ?? "application/octet-stream";
      const charset =
        extensionData?.isText && textEncoding !== "none"
          ? `;charset=${textEncoding}`
          : "";
      return `${mime}${charset}`;
    }
  });
}

export function useCloudFrontFunctionHostHeaderInjection() {
  return `request.headers["x-forwarded-host"] = request.headers.host;`;
}

export function validatePlan<
  CloudFrontFunctions extends Record<string, CloudFrontFunctionConfig>,
  EdgeFunctions extends Record<string, EdgeFunctionConfig>,
  Origins extends Record<
    string,
    | FunctionOriginConfig
    | ImageOptimizationFunctionOriginConfig
    | S3OriginConfig
    | OriginGroupConfig
  >,
>(input: {
  cloudFrontFunctions?: CloudFrontFunctions;
  edgeFunctions?: EdgeFunctions;
  origins: Origins;
  edge: boolean;
  behaviors: {
    cacheType: "server" | "static";
    pattern?: string;
    origin: keyof Origins;
    allowedMethods?: (
      | "DELETE"
      | "GET"
      | "HEAD"
      | "OPTIONS"
      | "PATCH"
      | "POST"
      | "PUT"
    )[];
    cfFunction?: keyof CloudFrontFunctions;
    edgeFunction?: keyof EdgeFunctions;
  }[];
  // TODO - pulumi: use inferred types
  //errorResponses?: aws.cloudfront.DistributionArgs["customErrorResponses"];
  errorResponses?: {
    errorCode: number;
    responseCode?: number;
    responsePagePath?: string;
  };
  cachePolicyAllowedHeaders?: string[];
  buildId?: string;
  warmerConfig?: {
    function: string;
    schedule?: string;
  };
}) {
  return input;
}<|MERGE_RESOLUTION|>--- conflicted
+++ resolved
@@ -290,7 +290,7 @@
         const filePath = path.resolve(
           sitePath,
           typesPath || ".",
-          "sst-env.d.ts",
+          "sst-env.d.ts"
         );
 
         // Do not override the types file if it already exists
@@ -298,11 +298,11 @@
 
         const relPathToSstTypesFile = path.join(
           path.relative(path.dirname(filePath), app.paths.root),
-          ".sst/types/index.ts",
+          ".sst/types/index.ts"
         );
         fs.writeFileSync(
           filePath,
-          `/// <reference path="${relPathToSstTypesFile}" />`,
+          `/// <reference path="${relPathToSstTypesFile}" />`
         );
       });
   }
@@ -311,7 +311,7 @@
   name: string,
   args: SsrSiteArgs,
   sitePath: pulumi.Output<string>,
-  buildCommand: pulumi.Output<string>,
+  buildCommand: pulumi.Output<string>
 ) {
   const defaultCommand = "npm run build";
 
@@ -326,11 +326,11 @@
           throw new Error(`No package.json found at "${sitePath}".`);
         }
         const packageJson = JSON.parse(
-          fs.readFileSync(path.join(sitePath, "package.json")).toString(),
+          fs.readFileSync(path.join(sitePath, "package.json")).toString()
         );
         if (!packageJson.scripts || !packageJson.scripts.build) {
           throw new Error(
-            `No "build" script found within package.json in "${sitePath}".`,
+            `No "build" script found within package.json in "${sitePath}".`
           );
         }
       }
@@ -364,7 +364,7 @@
   function createCloudFrontOriginAccessIdentity() {
     return new aws.cloudfront.OriginAccessIdentity(
       `${name}-origin-access-identity`,
-      {},
+      {}
     );
   }
 
@@ -409,7 +409,7 @@
   outputPath: pulumi.Output<string>,
   access: aws.cloudfront.OriginAccessIdentity,
   bucket: aws.s3.BucketV2,
-  plan: pulumi.Input<Plan>,
+  plan: pulumi.Input<Plan>
 ) {
   return pulumi.all([outputPath, plan]).apply(([outputPath, plan]) => {
     const ssrFunctions: Function[] = [];
@@ -438,7 +438,7 @@
             : toSeconds(assets?.nonVersionedFilesTTL ?? "1 day");
         const staleWhileRevalidateTTL = Math.max(
           Math.floor(nonVersionedFilesTTL / 10),
-          30,
+          30
         );
         const versionedFilesTTL =
           typeof assets?.versionedFilesTTL === "number"
@@ -497,7 +497,7 @@
                     key: path.posix.join(to, file),
                     contentType: getContentType(file, "UTF-8"),
                     cacheControl: fileOption.cacheControl,
-                  }),
+                  })
                 );
               }
               filesUploaded.push(...files);
@@ -524,11 +524,11 @@
   var request = event.request;
   ${injections.join("\n")}
   return request;
-}`,
+}`
               ),
-            },
+            }
           );
-        },
+        }
       );
       return functions;
     }
@@ -568,7 +568,7 @@
                         },
                       ],
                     })
-                    .then((doc) => doc.json),
+                    .then((doc) => doc.json)
                 ),
               },
               ...(policies || []),
@@ -576,7 +576,7 @@
           });
 
           functions[fnName] = fn;
-        },
+        }
       );
       return functions;
     }
@@ -673,7 +673,7 @@
                     },
                   ],
                 })
-                .then((doc) => doc.json),
+                .then((doc) => doc.json)
             ),
           },
         ],
@@ -681,18 +681,6 @@
       });
       ssrFunctions.push(fn);
 
-<<<<<<< HEAD
-=======
-      const url = new aws.lambda.FunctionUrl(
-        `${name}-server-function-${fnName}-url`,
-        {
-          authorizationType: "NONE",
-          functionName: fn.aws.function.name,
-          invokeMode: props.streaming ? "RESPONSE_STREAM" : "BUFFERED",
-        },
-      );
-
->>>>>>> 5561f200
       return {
         originId: fnName,
         // TODO remove
@@ -712,7 +700,7 @@
 
     function buildImageOptimizationFunctionOrigin(
       fnName: string,
-      props: ImageOptimizationFunctionOriginConfig,
+      props: ImageOptimizationFunctionOriginConfig
     ) {
       const fn = new Function(`${name}-image-function-${fnName}`, {
         // TODO implement function log retention
@@ -731,7 +719,7 @@
                     },
                   ],
                 })
-                .then((doc) => doc.json),
+                .then((doc) => doc.json)
             ),
           },
         ],
@@ -743,7 +731,7 @@
         {
           authorizationType: "NONE",
           functionName: fn.aws.function.name,
-        },
+        }
       );
 
       return {
@@ -893,7 +881,7 @@
           originGroups: Object.values(originGroups),
           defaultRootObject: "",
           defaultCacheBehavior: buildBehavior(
-            plan.behaviors.find((behavior) => !behavior.pattern)!,
+            plan.behaviors.find((behavior) => !behavior.pattern)!
           ),
           orderedCacheBehaviors: plan.behaviors
             .filter((behavior) => behavior.pattern)
@@ -917,7 +905,7 @@
           waitForDeployment: false,
         },
         // create distribution after s3 upload finishes
-        { dependsOn: uploadedObjects },
+        { dependsOn: uploadedObjects }
       );
     }
 
@@ -942,7 +930,7 @@
             {
               policyArn: policy.arn,
               role: fn.aws.role.name,
-            },
+            }
           );
         });
       }
@@ -956,7 +944,7 @@
 
       if (args.warm && plan.edge) {
         throw new Error(
-          `In the "${name}" Site, warming is currently supported only for the regional mode.`,
+          `In the "${name}" Site, warming is currently supported only for the regional mode.`
         );
       }
 
@@ -991,7 +979,7 @@
                     },
                   ],
                 })
-                .then((doc) => doc.json),
+                .then((doc) => doc.json)
             ),
           },
         ],
@@ -1027,7 +1015,7 @@
           // We will generate a hash based on the contents of the S3 files with cache enabled.
           // This will be used to determine if we need to invalidate our CloudFront cache.
           const s3Origin = Object.values(plan.origins).find(
-            (origin) => origin.type === "s3",
+            (origin) => origin.type === "s3"
           );
           if (s3Origin?.type !== "s3") return;
           const cachedS3Files = s3Origin.copy.filter((file) => file.cached);
@@ -1045,7 +1033,7 @@
             cachedS3Files.forEach((item) => {
               if (!item.versionedSubDir) return;
               invalidationPaths.push(
-                path.posix.join("/", item.to, item.versionedSubDir, "*"),
+                path.posix.join("/", item.to, item.versionedSubDir, "*")
               );
             });
           } else {
@@ -1074,7 +1062,7 @@
                   cwd: path.resolve(
                     outputPath,
                     item.from,
-                    item.versionedSubDir,
+                    item.versionedSubDir
                   ),
                 }).forEach((filePath) => hash.update(filePath));
               }
@@ -1092,9 +1080,9 @@
                 }).forEach((filePath) =>
                   hash.update(
                     fs.readFileSync(
-                      path.resolve(outputPath, item.from, filePath),
-                    ),
-                  ),
+                      path.resolve(outputPath, item.from, filePath)
+                    )
+                  )
                 );
               }
             });
@@ -1171,7 +1159,7 @@
     | ImageOptimizationFunctionOriginConfig
     | S3OriginConfig
     | OriginGroupConfig
-  >,
+  >
 >(input: {
   cloudFrontFunctions?: CloudFrontFunctions;
   edgeFunctions?: EdgeFunctions;
